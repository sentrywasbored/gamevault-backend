--- conflicted
+++ resolved
@@ -1,6 +1,5 @@
 # GameVault Backend Server Changelog
 
-<<<<<<< HEAD
 ## 13.0.0
 
 Recommended Gamevault App Version: `v1.11.0.0`
@@ -15,7 +14,7 @@
 - TODO: Introduced a new Metadata Framework that universally supports any metadata provider.
 - TODO: Migrated old Games to new Metadata System.
 - TODO: Implemented IGDB as default metadata provider.
-=======
+
 ## 12.1.3
 
 Recommended Gamevault App Version: `v1.11.0.0`
@@ -28,7 +27,6 @@
 
 - @Toylerr
 - mjishnu
->>>>>>> 2efebd52
 
 ## 12.1.2
 
